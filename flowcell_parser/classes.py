import re
import os
import csv
import xml.etree.ElementTree as ET
import logging
import glob
import json
from datetime import datetime

from collections import OrderedDict
from bs4 import BeautifulSoup #html parser
from io import open


class RunParser(object):
    """Parses an Illumina run folder. It generates data for statusdb
    notable attributes :

    :RunInfoParser runinfo: see RunInfo
    :RunParametersParser runparameters: see RunParametersParser
    :SampleSheetParser samplesheet: see SampleSheetParser
    :LaneBarcodeParser lanebarcodes: see LaneBarcodeParser
    """
    def __init__(self, path):
        if os.path.exists(path):
            self.log = logging.getLogger(__name__)
            self.path = path
            self.parse()
            self.create_db_obj()
        else:
            raise os.error(" flowcell cannot be found at {0}".format(path))



    def parse(self, demultiplexingDir='Demultiplexing'):
        """Tries to parse as many files as possible from a run folder"""
        pattern = r'(\d{6})_([ST-]*\w+\d+)_\d+_([AB]?)([A-Z0-9\-]+)'
        m = re.match(pattern, os.path.basename(os.path.abspath(self.path)))
        fc_name = m.group(4)
        rinfo_path = os.path.join(self.path, 'RunInfo.xml')
        rpar_path = os.path.join(self.path, 'runParameters.xml')
        ss_path = os.path.join(self.path, 'SampleSheet.csv')
        cycle_times_log = os.path.join(self.path, 'Logs', "CycleTimes.txt")

        #These three are generate post-demultiplexing and could thus potentially be replaced by reading from stats.json
        lb_path = os.path.join(self.path, demultiplexingDir, 'Reports', 'html', fc_name, 'all', 'all', 'all', 'laneBarcode.html')
        ln_path = os.path.join(self.path, demultiplexingDir, 'Reports', 'html', fc_name, 'all', 'all', 'all', 'lane.html')
        undeterminedStatsFolder = os.path.join(self.path, demultiplexingDir, "Stats")
        json_path = os.path.join(self.path, demultiplexingDir, "Stats", "Stats.json")

        try:
            self.runinfo = RunInfoParser(rinfo_path)
        except OSError as e:
            self.log.info(str(e))
            self.runinfo = None
        try:
            self.runparameters = RunParametersParser(rpar_path)
        except OSError as e:
            self.log.info(str(e))
<<<<<<< HEAD
            self.runParameters = None
=======
            self.runparameters=None
>>>>>>> e6e2967b
        try:
            self.samplesheet = SampleSheetParser(ss_path)
        except OSError as e:
            self.log.info(str(e))
            self.samplesheet = None
        try:
            self.lanebarcodes = LaneBarcodeParser(lb_path)
        except OSError as e:
            self.log.info(str(e))
            self.lanebarcodes = None
        try:
            self.lanes = LaneBarcodeParser(ln_path)
        except OSError as e:
            self.log.info(str(e))
            self.lanes = None
        try:
            self.undet = DemuxSummaryParser(undeterminedStatsFolder)
        except OSError as e:
            self.log.info(str(e))
            self.undet = None
        try:
            self.time_cycles = CycleTimesParser(cycle_times_log)
        except OSError as e:
            self.log.info(str(e))
            self.time_cycles = None
        try:
            self.json_stats = StatsParser(json_path)
        except OSError as e:
            self.log.info(str(e))
            self.json_stats = None

    def create_db_obj(self):
        self.obj = {}
        bits = os.path.basename(os.path.abspath(self.path)).split('_')
        name = "{0}_{1}".format(bits[0], bits[-1])
        self.obj['name'] = name
        if self.runinfo:
            self.obj['RunInfo'] = self.runinfo.data
            if self.runinfo.recipe:
                self.obj['run_setup'] = self.runinfo.recipe
        if self.runparameters:
            self.obj.update(self.runparameters.data)
            if self.runparameters.recipe:
                self.obj['run_setup'] = self.runparameters.recipe
        if self.samplesheet:
            self.obj['samplesheet_csv'] = self.samplesheet.data
        if self.lanebarcodes:
            self.obj['illumina'] = {}
            self.obj['illumina']['Demultiplex_Stats'] = {}
            self.obj['illumina']['Demultiplex_Stats']['Barcode_lane_statistics'] = self.lanebarcodes.sample_data
            self.obj['illumina']['Demultiplex_Stats']['Flowcell_stats'] = self.lanebarcodes.flowcell_data
            if self.lanes:
                self.obj['illumina']['Demultiplex_Stats']['Lanes_stats'] = self.lanes.sample_data
        if self.undet:
            self.obj['Undetermined'] = self.undet.result
        if self.time_cycles:
            time_cycles = []
            for cycle in self.time_cycles.cycles:
                for k,v in cycle.items():
                    cycle[k] = str(v)
            self.obj['time cycles'] = self.time_cycles.cycles
        if self.json_stats:
            self.obj['Json_Stats'] = self.json_stats.data


class DemuxSummaryParser(object):
    def __init__(self, path):
        if os.path.exists(path):
            self.path = path
            self.result = {}
            self.TOTAL = {}
            self.parse()
        else:
            raise os.error("DemuxSummary folder {0} cannot be found".format(path))

    def parse(self):
        #will only save the 50 more frequent indexes
        pattern = re.compile('DemuxSummaryF1L([0-9]).txt')
        for file in glob.glob(os.path.join(self.path, 'DemuxSummaryF1L?.txt')):
            lane_nb = pattern.search(file).group(1)
            self.result[lane_nb] = OrderedDict()
            self.TOTAL[lane_nb] = 0
            with open(file, newline='') as f:
                undeterminePart = False
                for line in f:
                    if not undeterminePart:
                        if "### Columns:" in line:
                            undeterminePart = True
                    else:
                        #it means I am readng the index_Sequence  Hit_Count
                        components = line.rstrip().split('\t')
                        if len(self.result[lane_nb].keys()) < 50:
                            self.result[lane_nb][components[0]] = int(components[1])
                        self.TOTAL[lane_nb] += int(components[1])


class LaneBarcodeParser(object):
    def __init__(self, path ):
        if os.path.exists(path):
            self.path = path
            self.parse()
        else:
            raise os.error(" laneBarcode.html cannot be found at {0}".format(path))

    def parse(self):
        self.sample_data = []
        self.flowcell_data = {}
        with open(self.path, newline='') as htmlfile:
            bsoup = BeautifulSoup(htmlfile, 'html.parser')
            flowcell_table = bsoup.find_all('table')[1]
            lane_table = bsoup.find_all('table')[2]

            keys = []
            values = []
            for th in flowcell_table.find_all('th'):
                keys.append(th.text)
            for td in flowcell_table.find_all('td'):
                values.append(td.text)

            self.flowcell_data = dict(zip(keys, values))

            keys = []
            rows = lane_table.find_all('tr')
            for row in rows[0:]:
                if len(row.find_all('th')):
                    #this is the header row
                    for th in row.find_all('th'):
                        key = th.text.replace('<br/>', ' ').replace('&gt;', '>')
                        keys.append(key)
                elif len(row.find_all('td')):
                    values = []
                    for td in row.find_all('td'):
                        values.append(td.text)

                    d = dict(zip(keys,values))
                    self.sample_data.append(d)


class SampleSheetParser(object):
    """Parses  Samplesheets, with their fake csv format.
    Should be instancied with the samplesheet path as an argument.

    .header : a dict containing the info located under the [Header] section
    .settings : a dict containing the data from the [Settings] section
    .reads : a list of the values in the [Reads] section
    .data : a list of the values under the [Data] section. These values are stored in a dict format
    .datafields : a list of field names for the data section"""
    def __init__(self, path ):
        self.log = logging.getLogger(__name__)
        if os.path.exists(path):
            self.parse(path)
        else:
            raise os.error(" sample sheet cannot be found at {0}".format(path))


    def parse(self, path):
        flag = None
        header = {}
        reads = []
        settings = []
        csvlines = []
        data = []
        flag = 'data' #in case of HiSeq samplesheet only data section is present
        separator = ","
        with open(path, newline='') as csvfile:
            # Ignore empty lines (for instance the Illumina Experiment Manager
            # generates sample sheets with empty lines
            lines = [nonempty_line for nonempty_line in (line.rstrip() for line in csvfile) if nonempty_line]
            # Now parse the file
            for line in lines:
                if '[Header]' in line:
                    flag = 'HEADER'
                elif '[Reads]' in line:
                    flag = 'READS'
                elif '[Settings]' in line:
                    flag = 'SETTINGS'
                elif '[Data]' in line:
                    flag = 'data'
                else:
                    tokens = line.split(separator)
                    if flag == 'HEADER':
                        if len(tokens) < 2:
                            self.log.error("file {} does not seem has a correct format.".format(path))
                            raise RuntimeError("Could not parse the samplesheet, "
                                               "the file does not seem to have a correct format.")
                        header[tokens[0]] = tokens[1]
                    elif flag == 'READS':
                        reads.append(tokens[0])
                    elif flag == 'SETTINGS':
                        settings.append(tokens[0])
                    elif flag == 'data':
                        csvlines.append(line)
            reader = csv.DictReader(csvlines)
            for row in reader:
                linedict = {}
                for field in reader.fieldnames:
                    linedict[field] = row[field]
                data.append(linedict)

            self.datafields = reader.fieldnames
            self.dfield_sid = self._get_pattern_datafield(r'sample_?id')
            self.dfield_snm = self._get_pattern_datafield(r'sample_?name')
            self.dfield_proj = self._get_pattern_datafield(r'.*?project')
            self.data = data
            self.settings = settings
            self.header = header
            self.reads = reads

    def _get_pattern_datafield(self, pattern):
        for fld in self.datafields:
            if re.search(pattern,fld,re.IGNORECASE):
                return fld
        return ''

class RunInfoParser(object):
    """Parses  RunInfo.xml.
    Should be instancied with the file path as an argument.

    .data : a list of hand-picked values :
     -Run ID
     -Run Number
     -Instrument
     -Flowcell name
     -Run Date
     -Reads metadata
     -Flowcell layout
    """
    def __init__(self, path ):
        self.data = {}
        self.recipe = None
        self.path = path
        if os.path.exists(path):
            self.parse()
        else:
            raise os.error(" run info cannot be found at {0}".format(path))

    def parse(self):
        data = {}
        tree = ET.parse(self.path)
        root = tree.getroot()
        run = root.find('Run')
        data['Id'] = run.get('Id')
        data['Number'] = run.get('Number')
        data['Instrument'] = run.find('Instrument').text
        data['Flowcell'] = run.find('Flowcell').text
        #Change Novaseq date format from 10/17/2017 10:59:16 AM to 171017 (yymmdd)
        if len(run.find('Date').text) > 6:
            data['Date'] = datetime.strptime(run.find('Date').text.split(" ")[0], "%m/%d/%Y").strftime("%y%m%d")
        else:
            data['Date'] = run.find('Date').text
        data['Reads'] = []
        for read in run.find('Reads').findall('Read'):
            data['Reads'].append(read.attrib)
        layout = run.find('FlowcellLayout')
        data['FlowcellLayout'] = layout.attrib
        self.data = data
        self.recipe = make_run_recipe(self.data.get('Reads', {}))


    def get_read_configuration(self):
        """return a list of dicts containig the Read Configuration
            """
        readConfig = []
        try:
            readConfig = self.data['Reads']
            return sorted(readConfig, key=lambda r: int(r.get("Number", 0)))
        except IOError:
            raise RuntimeError('Reads section not present in RunInfo. Check the FC folder.')

class RunParametersParser(object):
    """Parses a runParameters.xml file.
       This is a much more general xml parser, it will build a dict from the xml data.
       Attributes might be replaced if children nodes have the same tag as the attributes
       This does not happen in the current xml file, but if you're planning to reuse this, it may be of interest.
    """

    def __init__(self, path ):
        self.data = {}
        self.recipe = None
        self.path = path
        if os.path.exists(path):
            self.parse()
        else:
            raise os.error("RunParameters file cannot be found at {0}".format(path))

    def parse(self):
        data = {}
        tree = ET.parse(self.path)
        root = tree.getroot()
        self.data = xml_to_dict(root)
        self.recipe = make_run_recipe(self.data.get('Setup', {}).get('Reads', {}).get('Read', {}))


def make_run_recipe(reads):
    """Based on either runParameters of RunInfo, gathers the information as to how many
    readings are done and their length, e.g. 2x150"""
    nb_reads = 0
    nb_indexed_reads = 0
    numCycles = 0
    for read in reads:
        nb_reads += 1
        if read['IsIndexedRead'] == 'Y':
            nb_indexed_reads += 1
        else:
            if numCycles and numCycles != read['NumCycles']:
                logging.warn("NumCycles in not coherent")
            else:
                numCycles = read['NumCycles']

    if reads:
        return "{0}x{1}".format(nb_reads-nb_indexed_reads, numCycles)
    return None


def xml_to_dict(root):
    current = None

    children = list(root)
    if children:
        current = {}
        duplicates = {}
        for child in children:
            if len(root.findall(child.tag)) > 1:
                if child.tag not in duplicates:
                    duplicates[child.tag] = []
                lower = xml_to_dict(child)
                duplicates[child.tag].extend(list(lower.values()))
                current.update(duplicates)
            else:
                lower = xml_to_dict(child)
                current.update(lower)
    if root.attrib:
        if current:
            if [x in current for x in root.attrib]:
                current.update(root.attrib)
            else:
                current.update({'attribs':root.attribs})
        else:
            current = root.attrib
    if root.text and root.text.strip() != "":
        if current:
            if 'text' not in current:
                current['text'] = root.text
            else:
                #you're really pushing here, pal
                current['xml_text'] = root.text
        else:
            current = root.text
    return {root.tag:current}


class CycleTimesParser(object):
    def __init__(self, path):
        if os.path.exists(path):
            self.path = path
            self.cycles = []
            self.parse()
        else:
            raise os.error("file {0} cannot be found".format(path))

    def parse(self):
        """
        parse CycleTimes.txt and return ordered list of cycles
            CycleTimes.txt contains records: <date> <time> <barcode> <cycle> <info>
            one cycle contains a few records (defined by <cycle>)
            parser goes over records and saves the first record of each cycle as start time
            and the last record of each cycle as end time
        """
        data = []
        date_format = '%m/%d/%Y-%H:%M:%S.%f'
        with open(self.path, 'r') as file:
            cycle_times = file.readlines()
            # if file is empty, return
            if not cycle_times:
                return

            # first line is header, don't read it
            for cycle_line in cycle_times[1:]:
                # split line into strings
                cycle_list = cycle_line.split()
                cycle_time_obj = {}
                # parse datetime
                cycle_time_obj['datetime'] = datetime.strptime("{date}-{time}".format(date=cycle_list[0], time=cycle_list[1]), date_format)
                # parse cycle number
                cycle_time_obj['cycle'] = int(cycle_list[3])
                # add object in the list
                data.append(cycle_time_obj)


        # take the first record as current cycle
        current_cycle = {
            'cycle_number': data[0]['cycle'],
            'start': data[0]['datetime'],
            'end': data[0]['datetime']
        }
        # compare each record with current cycle (except the first one)
        for record in data[1:]:
            # if we are at the same cycle
            if record['cycle'] == current_cycle['cycle_number']:
                # override end of cycle with current record
                current_cycle['end'] = record['datetime']
            # if a new cycle starts
            else:
                # save previous cycle
                self.cycles.append(current_cycle)
                # initialize new current_cycle
                current_cycle = {
                    'cycle_number': record['cycle'],
                    'start': record['datetime'],
                    'end': record['datetime']
                }
        # the last records is not saved inside the loop
        if current_cycle not in self.cycles:
            self.cycles.append(current_cycle)

class StatsParser(object):

    def __init__(self, path):
        if os.path.exists(path):
            self.path = path
            self.cycles = []
            self.data = None
            self.parse()
        else:
            raise os.error("file {0} cannot be found".format(path))

    def parse(self):
        with open(self.path) as data:
            self.data=json.load(data)<|MERGE_RESOLUTION|>--- conflicted
+++ resolved
@@ -57,11 +57,7 @@
             self.runparameters = RunParametersParser(rpar_path)
         except OSError as e:
             self.log.info(str(e))
-<<<<<<< HEAD
-            self.runParameters = None
-=======
             self.runparameters=None
->>>>>>> e6e2967b
         try:
             self.samplesheet = SampleSheetParser(ss_path)
         except OSError as e:

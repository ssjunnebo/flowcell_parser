import flowcell_parser.classes as classes
import os


def test_samplesheet():
    path = os.path.dirname(os.path.abspath(__file__))
    k = classes.SampleSheetParser(os.path.join(path, '../test_data/150424_ST-E00214_0031_BH2WY7CCXX/SampleSheet.csv'))
<<<<<<< HEAD
    assert(k.header is not None)
    assert(k.settings is not None)
    assert(k.reads is not None)
=======
    expected_header = {'Investigator Name': 'Christian Natanaelsson', 'Date': '2015-04-23', 'Experiment Name': 'H2WY7CCXX'}
    assert k.header == expected_header
    assert k.settings == []
    assert k.reads == []
>>>>>>> 1153e7d6

def test_runinfo():
    path = os.path.dirname(os.path.abspath(__file__))
    k = classes.RunInfoParser(os.path.join(path, '../test_data/150424_ST-E00214_0031_BH2WY7CCXX/RunInfo.xml'))
<<<<<<< HEAD
    assert(k.data is not None)

def test_runparameters():
    path = os.path.dirname(os.path.abspath(__file__))
    k = classes.RunParametersParser(os.path.join(path, '../test_data/150424_ST-E00214_0031_BH2WY7CCXX/runParameters.xml'))
    assert(k.data is not None)

def test_laneBarcode():
    path = os.path.dirname(os.path.abspath(__file__))
    k = classes.LaneBarcodeParser(os.path.join(path, '../test_data/150424_ST-E00214_0031_BH2WY7CCXX/Demultiplexing/Reports/html/H2WY7CCXX/all/all/all/laneBarcode.html'))
    assert(k.flowcell_data is not None)
    assert(k.sample_data is not None)
=======
    expected_data = {'Number': '31',
                     'FlowcellLayout': {'TileCount': '24', 'LaneCount': '8', 'SurfaceCount': '2', 'SwathCount': '2'},
                     'Instrument': 'ST-E00214',
                     'Reads': [{'IsIndexedRead': 'N', 'NumCycles': '151', 'Number': '1'},
                               {'IsIndexedRead': 'Y', 'NumCycles': '8', 'Number': '2'},
                               {'IsIndexedRead': 'N', 'NumCycles': '151', 'Number': '3'}],
                     'Flowcell': 'H2WY7CCXX',
                     'Date': '150424',
                     'Id': '150424_ST-E00214_0031_BH2WY7CCXX'}
    assert k.data == expected_data

def test_runparameters():
    path = os.path.dirname(os.path.abspath(__file__))
    k = classes.RunParametersParser(os.path.join(path, '../test_data/150424_ST-E00214_0031_BH2WY7CCXX/runParameters_thin.xml'))
    expected_data = {'RunParameters':
                     {'Setup': {'ScannerID': 'ST-E00214',
                                'FPGADynamicFocusSettings': {'MaxInitialZJumpHalfUm': '3'},
                                'Reads': {'Read': {'IsIndexedRead': 'N', 'NumCycles': '151', 'Number': '1'}},
                                'ReagentKits': {'Sbs': {'SbsReagentKit': {'Prime': 'false', 'IsNew200Cycle': 'true', 'ID': 'Y'}}, 'Pe': {'ReagentKit': {'ID': 'Y'}}},
                                'TileWidth': '3200',
                                'TempFolder': 'O:\\Illumina\\HiSeqTemp\\150424_ST-E00214_0031_BH2WY7CCXX',
                                'BaseSpaceSettings': {'Username': None},
                                'SelectedSections': {'Section': {'Name': 'A_1'}},
                                'ExperimentName': 'H2WY7CCXX'}}}
    assert k.data == expected_data
>>>>>>> 1153e7d6

def test_laneBarcode():
    path = os.path.dirname(os.path.abspath(__file__))
<<<<<<< HEAD
    k = classes.LaneBarcodeParser(os.path.join(path, '../test_data/150424_ST-E00214_0031_BH2WY7CCXX/Demultiplexing/Reports/html/H2WY7CCXX/all/all/all/laneBarcode.html'))
    assert(k.sample_data is not None)
=======
    k = classes.LaneBarcodeParser(os.path.join(path, '../test_data/150424_ST-E00214_0031_BH2WY7CCXX/Demultiplexing/Reports/html/H2WY7CCXX/all/all/all/laneBarcode_thin.html'))
    expected_flowcell_data = {u'Yield (MBases)': u'939,600', u'Clusters(PF)': u'3,111,257,766', u'Clusters (Raw)': u'4,966,525,440'}
    expected_sample_data = [{u'Sample': u'56.64', u'Lane': u'1', u'#': u'GAATTCGT',
                             u'Filtered data': u'P1775_147', u'Project': u'351,637,396',
                             u'Raw data': u'D_Moreno_15_01', u'Clusters': u'106,194',
                             u'Barcode sequence': u'351,637,396'},
                            {u'Sample': u'43.36', u'Lane': u'1', u'#': u'unknown',
                             u'Filtered data': u'unknown', u'Project': u'269,178,284',
                             u'Raw data': u'default', u'Clusters': u'13,232',
                             u'Barcode sequence': u'43,813,954'}]
    assert k.flowcell_data == expected_flowcell_data
    assert k.sample_data == expected_sample_data
>>>>>>> 1153e7d6

def test_parser():
    path = os.path.dirname(os.path.abspath(__file__))
    k = classes.RunParser(os.path.join(path, '../test_data/150424_ST-E00214_0031_BH2WY7CCXX'))
<<<<<<< HEAD
    assert(k.obj is not None)
    assert(k.obj is not {})
    assert(k.obj['run_setup'] is not None)
    assert(k.runinfo.data is not None)
    assert(k.runparameters.data is not None)
    assert(k.samplesheet.data is not None)
    assert(k.lanebarcodes.flowcell_data is not None)
    assert(k.lanebarcodes.sample_data is not None)
    assert(k.lanes.sample_data is not None)
=======
    assert k.obj is not None
    assert k.obj is not {}
    assert k.obj['run_setup'] == "2x151"
>>>>>>> 1153e7d6

<|MERGE_RESOLUTION|>--- conflicted
+++ resolved
@@ -5,34 +5,14 @@
 def test_samplesheet():
     path = os.path.dirname(os.path.abspath(__file__))
     k = classes.SampleSheetParser(os.path.join(path, '../test_data/150424_ST-E00214_0031_BH2WY7CCXX/SampleSheet.csv'))
-<<<<<<< HEAD
-    assert(k.header is not None)
-    assert(k.settings is not None)
-    assert(k.reads is not None)
-=======
     expected_header = {'Investigator Name': 'Christian Natanaelsson', 'Date': '2015-04-23', 'Experiment Name': 'H2WY7CCXX'}
     assert k.header == expected_header
     assert k.settings == []
     assert k.reads == []
->>>>>>> 1153e7d6
 
 def test_runinfo():
     path = os.path.dirname(os.path.abspath(__file__))
     k = classes.RunInfoParser(os.path.join(path, '../test_data/150424_ST-E00214_0031_BH2WY7CCXX/RunInfo.xml'))
-<<<<<<< HEAD
-    assert(k.data is not None)
-
-def test_runparameters():
-    path = os.path.dirname(os.path.abspath(__file__))
-    k = classes.RunParametersParser(os.path.join(path, '../test_data/150424_ST-E00214_0031_BH2WY7CCXX/runParameters.xml'))
-    assert(k.data is not None)
-
-def test_laneBarcode():
-    path = os.path.dirname(os.path.abspath(__file__))
-    k = classes.LaneBarcodeParser(os.path.join(path, '../test_data/150424_ST-E00214_0031_BH2WY7CCXX/Demultiplexing/Reports/html/H2WY7CCXX/all/all/all/laneBarcode.html'))
-    assert(k.flowcell_data is not None)
-    assert(k.sample_data is not None)
-=======
     expected_data = {'Number': '31',
                      'FlowcellLayout': {'TileCount': '24', 'LaneCount': '8', 'SurfaceCount': '2', 'SwathCount': '2'},
                      'Instrument': 'ST-E00214',
@@ -58,14 +38,9 @@
                                 'SelectedSections': {'Section': {'Name': 'A_1'}},
                                 'ExperimentName': 'H2WY7CCXX'}}}
     assert k.data == expected_data
->>>>>>> 1153e7d6
 
 def test_laneBarcode():
     path = os.path.dirname(os.path.abspath(__file__))
-<<<<<<< HEAD
-    k = classes.LaneBarcodeParser(os.path.join(path, '../test_data/150424_ST-E00214_0031_BH2WY7CCXX/Demultiplexing/Reports/html/H2WY7CCXX/all/all/all/laneBarcode.html'))
-    assert(k.sample_data is not None)
-=======
     k = classes.LaneBarcodeParser(os.path.join(path, '../test_data/150424_ST-E00214_0031_BH2WY7CCXX/Demultiplexing/Reports/html/H2WY7CCXX/all/all/all/laneBarcode_thin.html'))
     expected_flowcell_data = {u'Yield (MBases)': u'939,600', u'Clusters(PF)': u'3,111,257,766', u'Clusters (Raw)': u'4,966,525,440'}
     expected_sample_data = [{u'Sample': u'56.64', u'Lane': u'1', u'#': u'GAATTCGT',
@@ -78,24 +53,11 @@
                              u'Barcode sequence': u'43,813,954'}]
     assert k.flowcell_data == expected_flowcell_data
     assert k.sample_data == expected_sample_data
->>>>>>> 1153e7d6
 
 def test_parser():
     path = os.path.dirname(os.path.abspath(__file__))
     k = classes.RunParser(os.path.join(path, '../test_data/150424_ST-E00214_0031_BH2WY7CCXX'))
-<<<<<<< HEAD
-    assert(k.obj is not None)
-    assert(k.obj is not {})
-    assert(k.obj['run_setup'] is not None)
-    assert(k.runinfo.data is not None)
-    assert(k.runparameters.data is not None)
-    assert(k.samplesheet.data is not None)
-    assert(k.lanebarcodes.flowcell_data is not None)
-    assert(k.lanebarcodes.sample_data is not None)
-    assert(k.lanes.sample_data is not None)
-=======
     assert k.obj is not None
     assert k.obj is not {}
     assert k.obj['run_setup'] == "2x151"
->>>>>>> 1153e7d6
 
